--- conflicted
+++ resolved
@@ -108,14 +108,9 @@
     val highGQorMidQGAndLowFS = FilterGenotypes.run(state, Array("--remove", "-c", "g.gq < 20 || (g.gq < 30 && va.info.FS > 30)"))
       .vds.expand().collect()
 
-<<<<<<< HEAD
-    val vds2 = LoadVCF(sc, "src/test/resources/sample_filter.vcf")
+    val vds2 = LoadVCF(sc, "src/test/resources/filter.vcf")
     var state2 = State(sc, sqlContext, vds2.cache())
     state2 = SplitMulti.run(state2, Array.empty[String])
-=======
-    val vds2 = LoadVCF(sc, "src/test/resources/filter.vcf")
-    val state2 = State(sc, sqlContext, vds2.cache())
->>>>>>> 6aa195a1
 
     assert(FilterGenotypes.run(state2, Array("--keep", "-c", "g.ad(0) < 30")).vds.expand().collect().count(_._3.isCalled) == 3)
 
