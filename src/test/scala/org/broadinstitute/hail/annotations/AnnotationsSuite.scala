--- conflicted
+++ resolved
@@ -3,14 +3,9 @@
 import org.apache.spark.sql.types._
 import org.broadinstitute.hail.SparkSuite
 import org.broadinstitute.hail.Utils._
-import org.broadinstitute.hail.expr
 import org.broadinstitute.hail.driver._
-<<<<<<< HEAD
 import org.broadinstitute.hail.expr._
-import org.broadinstitute.hail.variant.{Genotype, IntervalList, Variant}
-=======
 import org.broadinstitute.hail.variant.Variant
->>>>>>> 98233508
 import org.testng.annotations.Test
 import org.broadinstitute.hail.methods._
 import scala.collection.mutable
@@ -39,51 +34,23 @@
     assert(variantAnnotationMap.contains(firstVariant))
     assert(variantAnnotationMap.contains(anotherVariant))
 
-<<<<<<< HEAD
-    def vasFieldSig(field: String): Option[Type] =
-      vas.castOption[TStruct]
-        .flatMap(_.get(field))
-
-    def infoFieldSig(field: String): Option[Type] =
-      vasFieldSig("info")
-        .flatMap(_.castOption[TStruct])
-        .flatMap(_.get(field))
-
-    // type Int - INFO.DP
-    println(vas("info.DP").o)
-    assert(vas("info.DP").contains(TInt))
-    assert(variantAnnotationMap(firstVariant)
-      .get[Annotations]("info").attrs.get("DP")
-      .get.asInstanceOf[Int] == 77560)
-    assert(variantAnnotationMap(anotherVariant)
-      .get[Annotations]("info").attrs.get("DP").get.asInstanceOf[Int] == 20271)
-
-    // type Double - INFO.HWP
-    assert(infoFieldSig("HWP").contains(TDouble))
-    assert(
-      D_==(variantAnnotationMap(firstVariant)
-        .get[Annotations]("info").attrs.get("HWP").get.asInstanceOf[Double], 0.0001))
-    assert(D_==(variantAnnotationMap(anotherVariant)
-      .get[Annotations]("info").attrs.get("HWP").get.asInstanceOf[Double], 0.8286))
-
-    // type String - INFO.culprit
-    assert(infoFieldSig("culprit").contains(TString))
-    assert(variantAnnotationMap(firstVariant)
-      .get[Annotations]("info").attrs.get("culprit")
-=======
     // type Int - info.DP
     val dpQuery = vas.query("info", "DP")
-    assert(vas.getOption("info", "DP").contains(VCFSignature(expr.TInt, "Integer", "1",
-      "Approximate read depth; some reads may have been filtered")))
-    assert(dpQuery(variantAnnotationMap(firstVariant))
-      .get == 77560)
-    assert(dpQuery(variantAnnotationMap(anotherVariant))
-      .get == 20271)
+    assert(vas.fieldOption("info", "DP").exists(f =>
+      f.`type` == TInt
+        && f.attrs == Map("Type" -> "Integer",
+        "Number" -> "1",
+        "Description" -> "Approximate read depth; some reads may have been filtered")))
+    assert(dpQuery(variantAnnotationMap(firstVariant)).contains(77560))
+    assert(dpQuery(variantAnnotationMap(anotherVariant)).contains(20271))
 
     // type Double - info.HWP
     val hwpQuery = vas.query("info", "HWP")
-    assert(vas.getOption("info", "HWP").contains(new VCFSignature(expr.TDouble, "Float", "1",
-      "P value from test of Hardy Weinberg Equilibrium")))
+    assert(vas.fieldOption("info", "HWP").exists(f =>
+      f.`type` == TDouble
+        && f.attrs == Map("Type" -> "Float",
+        "Number" -> "1",
+        "Description" -> "P value from test of Hardy Weinberg Equilibrium")))
     assert(
       D_==(hwpQuery(variantAnnotationMap(firstVariant))
         .get.asInstanceOf[Double], 0.0001))
@@ -92,36 +59,23 @@
 
     // type String - info.culprit
     val culpritQuery = vas.query("info", "culprit")
-    assert(vas.getOption("info", "culprit").contains(VCFSignature(expr.TString, "String", "1",
-      "The annotation which was the worst performing in the Gaussian mixture model, " +
-        "likely the reason why the variant was filtered out")))
+    assert(vas.fieldOption("info", "culprit").exists(f =>
+      f.`type` == TString
+        && f.attrs == Map("Type" -> "String",
+        "Number" -> "1",
+        "Description" -> "The annotation which was the worst performing in the Gaussian mixture model, likely the reason why the variant was filtered out")))
     assert(culpritQuery(variantAnnotationMap(firstVariant))
->>>>>>> 98233508
       .contains("FS"))
     assert(culpritQuery(variantAnnotationMap(anotherVariant))
       .contains("FS"))
 
-<<<<<<< HEAD
-    // type Array - INFO.AC (allele count)
-    assert(infoFieldSig("AC").contains(TArray(TInt)))
-    assert(variantAnnotationMap(firstVariant)
-      .get[Annotations]("info").attrs.get("AC")
-      .map(_.asInstanceOf[IndexedSeq[Int]])
-      .forall(_.sameElements(IndexedSeq(89))))
-    assert(variantAnnotationMap(anotherVariant)
-      .get[Annotations]("info").attrs.get("AC")
-      .map(_.asInstanceOf[IndexedSeq[Int]])
-      .forall(_.equals(IndexedSeq(13))))
-
-    // type Boolean/flag - INFO.DB (dbSNP membership)
-    assert(infoFieldSig("DB").contains(TBoolean))
-    assert(variantAnnotationMap(firstVariant)
-      .get[Annotations]("info").attrs.get("DB")
-=======
     // type Array - info.AC (allele count)
     val acQuery = vas.query("info", "AC")
-    assert(vas.getOption("info", "AC").contains(VCFSignature(expr.TArray(expr.TInt), "Integer", "A",
-      "Allele count in genotypes, for each ALT allele, in the same order as listed")))
+    assert(vas.fieldOption("info", "AC").exists(f =>
+      f.`type` == TArray(TInt) &&
+        f.attrs == Map("Number" -> "A",
+          "Type" -> "Integer",
+          "Description" -> "Allele count in genotypes, for each ALT allele, in the same order as listed")))
     assert(acQuery(variantAnnotationMap(firstVariant))
       .contains(Array(89): mutable.WrappedArray[Int]))
     assert(acQuery(variantAnnotationMap(anotherVariant))
@@ -129,31 +83,22 @@
 
     // type Boolean/flag - info.DB (dbSNP membership)
     val dbQuery = vas.query("info", "DB")
-    assert(vas.getOption("info", "DB").contains(new VCFSignature(expr.TBoolean, "Flag", "0",
-      "dbSNP Membership")))
+    assert(vas.fieldOption("info", "DB").exists(f =>
+      f.`type` == TBoolean
+        && f.attrs == Map("Type" -> "Flag",
+        "Number" -> "0",
+        "Description" -> "dbSNP Membership")))
     assert(dbQuery(variantAnnotationMap(firstVariant))
->>>>>>> 98233508
       .contains(true))
     assert(dbQuery(variantAnnotationMap(anotherVariant))
       .isEmpty)
 
     //type Set[String]
-<<<<<<< HEAD
-    assert(vasFieldSig("filters").contains(TSet(TString)))
-    assert(variantAnnotationMap(firstVariant)
-      .attrs.get("filters").contains(Set[String]("PASS")))
-    assert(variantAnnotationMap(anotherVariant)
-      .attrs.get("filters").contains(Set("VQSRTrancheSNP99.95to100.00")))
-
-    // GATK PASS
-    assert(vasFieldSig("pass").contains(TBoolean))
-    assert(variantAnnotationMap(firstVariant)
-      .attrs.get("pass").contains(true))
-    assert(variantAnnotationMap(anotherVariant)
-      .attrs.get("pass").contains(false))
-=======
+
     val filtQuery = vas.query("filters")
-    assert(vas.getOption("filters").contains(new SimpleSignature(expr.TSet(expr.TString))))
+    assert(vas.fieldOption("filters").exists(f =>
+      f.`type` == TSet(TString)
+        && f.attrs == Map.empty))
     assert(filtQuery(variantAnnotationMap(firstVariant))
       .contains(Array("PASS"): mutable.WrappedArray[String]))
     assert(filtQuery(variantAnnotationMap(anotherVariant))
@@ -161,12 +106,12 @@
 
     // GATK PASS
     val passQuery = vas.query("pass")
-    assert(vas.getOption("pass").contains(new SimpleSignature(expr.TBoolean)))
+    assert(vas.fieldOption("pass").exists(f => f.`type` == TBoolean
+      && f.attrs == Map.empty))
     assert(passQuery(variantAnnotationMap(firstVariant))
       .contains(true))
     assert(passQuery(variantAnnotationMap(anotherVariant))
       .contains(false))
->>>>>>> 98233508
 
     val vds2 = LoadVCF(sc, "src/test/resources/sample2.vcf")
     val vas2 = vds2.vaSignature
@@ -204,11 +149,11 @@
     val (emptyS, d1) = vds.deleteVA()
     vds = vds.mapAnnotations((v, va) => d1(va))
       .copy(vaSignature = emptyS)
-    assert(emptyS == Signature.empty)
+    assert(emptyS == TEmpty)
 
     // add to the first layer
     val toAdd = 5
-    val toAddSig = SimpleSignature(expr.TInt)
+    val toAddSig = TInt
     val (s1, i1) = vds.vaSignature.insert(toAddSig, "I1")
     vds = vds.mapAnnotations((v, va) => i1(va, Some(toAdd)))
       .copy(vaSignature = s1)
@@ -222,7 +167,7 @@
 
     // add another to the first layer
     val toAdd2 = "test"
-    val toAdd2Sig = SimpleSignature(expr.TString)
+    val toAdd2Sig = TString
     val (s2, i2) = vds.vaSignature.insert(toAdd2Sig, "S1")
     vds = vds.mapAnnotations((v, va) => i2(va, Some(toAdd2)))
       .copy(vaSignature = s2)
@@ -236,9 +181,8 @@
 
     // overwrite I1 with a row in the second layer
     val toAdd3 = Annotation(1, 3)
-    val toAdd3Sig = StructSignature(Map(
-      "I2" ->(0, SimpleSignature(expr.TInt)),
-      "I3" ->(1, SimpleSignature(expr.TInt))))
+    val toAdd3Sig = TStruct("I2" -> TInt,
+      "I3" -> TInt)
     val (s3, i3) = vds.vaSignature.insert(toAdd3Sig, "I1")
     vds = vds.mapAnnotations((v, va) => i3(va, Some(toAdd3)))
       .copy(vaSignature = s3)
@@ -258,7 +202,7 @@
 
     // add something deep in the tree with an unbuilt structure
     val toAdd4 = "dummy"
-    val toAdd4Sig = SimpleSignature(expr.TString)
+    val toAdd4Sig = TString
     val (s4, i4) = vds.insertVA(toAdd4Sig, "a", "b", "c", "d", "e")
     vds = vds.mapAnnotations((v, va) => i4(va, Some(toAdd4)))
       .copy(vaSignature = s4)
@@ -279,7 +223,7 @@
 
     // add something as a sibling deep in the tree
     val toAdd5 = "dummy2"
-    val toAdd5Sig = SimpleSignature(expr.TString)
+    val toAdd5Sig = TString
     val (s5, i5) = vds.insertVA(toAdd5Sig, "a", "b", "c", "f")
     vds = vds.mapAnnotations((v, va) => i5(va, Some(toAdd5)))
       .copy(vaSignature = s5)
@@ -301,7 +245,7 @@
 
     // overwrite something deep in the tree
     val toAdd6 = "dummy3"
-    val toAdd6Sig = SimpleSignature(expr.TString)
+    val toAdd6Sig = TString
     val (s6, i6) = vds.insertVA(toAdd6Sig, "a", "b", "c", "d")
     vds = vds.mapAnnotations((v, va) => i6(va, Some(toAdd6)))
       .copy(vaSignature = s6)
@@ -322,7 +266,7 @@
       .forall { case (v, va) => q8(va) == Some("dummy3") })
 
     val toAdd7 = "dummy4"
-    val toAdd7Sig = SimpleSignature(expr.TString)
+    val toAdd7Sig = TString
     val (s7, i7) = vds.insertVA(toAdd7Sig, "a", "c")
     vds = vds.mapAnnotations((v, va) => i7(va, Some(toAdd7)))
       .copy(vaSignature = s7)
@@ -340,8 +284,8 @@
     val q9 = vds.queryVA("a", "c")
     assert(vds.variantsAndAnnotations
       .collect()
-      .forall { case (v, va) => q9(va) == Some(toAdd7)})
-    
+      .forall { case (v, va) => q9(va) == Some(toAdd7) })
+
     // delete a.b.c and ensure that b is deleted and a.c gets shifted over
     val (s8, d2) = vds.deleteVA("a", "b", "c")
     vds = vds.mapAnnotations((v, va) => d2(va))
@@ -355,8 +299,8 @@
     val q10 = vds.queryVA("a")
     assert(vds.variantsAndAnnotations
       .collect()
-      .forall { case (v, va) => q10(va) == Some(Annotation(toAdd7))})
-    
+      .forall { case (v, va) => q10(va) == Some(Annotation(toAdd7)) })
+
     // delete that part of the tree
     val (s9, d3) = vds.deleteVA("a")
     vds = vds.mapAnnotations((v, va) => d3(va))
@@ -385,7 +329,7 @@
 
     // remap the head
     val toAdd8 = "dummy"
-    val toAdd8Sig = SimpleSignature(expr.TString)
+    val toAdd8Sig = TString
     val (s11, i8) = vds.insertVA(toAdd8Sig, List[String]())
     vds = vds.mapAnnotations((v, va) => i8(va, Some(toAdd8)))
       .copy(vaSignature = s11)
