package org.broadinstitute.hail.variant

import breeze.linalg.DenseVector
import org.broadinstitute.hail.SparkSuite
import org.broadinstitute.hail.annotations.Annotations
import org.broadinstitute.hail.driver.{WriteHcs, AddHcs, SplitMulti, State}
import org.broadinstitute.hail.methods._
import org.testng.annotations.Test
import org.broadinstitute.hail.Utils._

import scala.util.Random

class HardCallSetSuite extends SparkSuite {
  @Test def callStreamTest() {

    def randGtArray(n: Int, pNonRef: Double): Array[Int] = {
      val a = Array.ofDim[Int](n)
      for (i <- 0 until n)
        a(i) =
          if (Random.nextDouble < pNonRef)
            Random.nextInt(3) + 1
          else 0
      a
    }

    val gtsList = List(
      Array(0),
      Array(0,1),
      Array(0,1,2),
      Array(0,1,2,3),
      Array(0,1,2,3,0),
      Array(0,1,2,3,1),
      Array(0,1,2,3,1,2),
      Array(0,1,2,3,0,0,0,0,0,0,0,0,0,0,1,2,3),
      randGtArray(100, .1),
      randGtArray(101, .1),
      randGtArray(102, .1),
      randGtArray(103, .1),
      randGtArray(1000, .01),
      randGtArray(1001, .01),
      randGtArray(1002, .01),
      randGtArray(1003, .01),
      randGtArray(10000, .001),
      randGtArray(10001, .001),
      randGtArray(10002, .001),
      randGtArray(10003, .001),
      randGtArray(100000, .0001),
      randGtArray(100001, .0001),
      randGtArray(100002, .0001),
      randGtArray(100003, .0001),
      randGtArray(1000001, .00001),
      randGtArray(1000002, .00001),
      randGtArray(1000003, .00001),
      randGtArray(1000004, .00001)
    )

    import CallStream._

    for (gts <- gtsList) {
      val n = gts.size
      val nHomRef = gts.count(_ == 0)

      val dcs = denseCallStreamFromGtStream(gts, n, nHomRef)
      val scs = sparseCallStreamFromGtStream(gts, n, nHomRef)

      val y = DenseVector.fill[Double](n)(Random.nextInt(2))

      val ds = dcs.hardStats(n)
      val ss = scs.hardStats(n)

      assert(ds == ss)

      //println(scs)
      //println(ss)
      //println()
    }
  }

<<<<<<< HEAD
=======

>>>>>>> 3a10b03e
  @Test def hcsTest() {
    val vds = LoadVCF(sc, "src/test/resources/linearRegression.vcf")

    val v1 = Variant("1", 1, "C", "T")   // x = (0, 1, 0, 0, 0, 1)
    val v2 = Variant("1", 2, "C", "T")   // x = (2, ., 2, ., 0, 0)
    val v6 = Variant("1", 6, "C", "T")   // x = (0, 0, 0, 0, 0, 0)
    val v7 = Variant("1", 7, "C", "T")   // x = (1, 1, 1, 1, 1, 1)
    val v8 = Variant("1", 8, "C", "T")   // x = (2, 2, 2, 2, 2, 2)
    val v9 = Variant("1", 9, "C", "T")   // x = (., 1, 1, 1, 1, 1)
    val v10 = Variant("1", 10, "C", "T") // x = (., 2, 2, 2, 2, 2)

    val variantFilter = Set(v1, v2, v6, v7, v8, v9, v10)
    val sampleFilter = Set("A","B","C","D","E","F").map(vds.sampleIds.zipWithIndex.toMap)

    val filtVds = vds
      .filterVariants((v, va) => variantFilter(v))
      .filterSamples((s, sa) => sampleFilter(s))

<<<<<<< HEAD
    val hcs = HardCallSet(sqlContext, filtVds, sparseCutoff = .5)
=======
    val hcs = HardCallSet(sqlContext, filtVds, .5)
>>>>>>> 3a10b03e

    assert(hcs.nVariants == 7)
    assert(hcs.nSparseVariants == 2)
    assert(hcs.nDenseVariants == 5)
    assert(hcs.nSamples == 6)
    assert(hcs.localSamples sameElements filtVds.localSamples)
    assert(hcs.sampleIds == filtVds.sampleIds)

<<<<<<< HEAD
    //assert(HardCallSet(sqlContext, vds).filterVariants(variantFilter).nVariants == 7)
=======
    hcs.writeNVariantsPerBlock("nVariantsPerBlock.tsv")

    // assert(HardCallSet(sqlContext, vds).filterVariants(variantFilter).nVariants == 7)
>>>>>>> 3a10b03e

    /* FIXME: This passes but fails on "file already exists" error on second run
    hcs.write(sqlContext, "/tmp/hardCallSet.hcs")
    val hcs2 = HardCallSet.read(sqlContext, "/tmp/hardCallSet.hcs")

    val hcsMap: Variant => CallStream = hcs.rdd.collect().toMap
    val hcs2Map: Variant => CallStream = hcs.rdd.collect().toMap

    assert(hcs.localSamples sameElements hcs.localSamples)
    assert(hcs.sampleIds == hcs.sampleIds)

    for (v <- variantFilter) {
      assert(hcsMap(v).a sameElements hcs2Map(v).a)
      assert(hcsMap(v).sumXX == hcs2Map(v).sumXX)
      assert(hcsMap(v).nHomRef == hcs2Map(v).nHomRef)
      assert(hcsMap(v).nMissing == hcs2Map(v).nMissing)
    }
    */
  }
<<<<<<< HEAD

=======
>>>>>>> 3a10b03e
}<|MERGE_RESOLUTION|>--- conflicted
+++ resolved
@@ -76,10 +76,7 @@
     }
   }
 
-<<<<<<< HEAD
-=======
 
->>>>>>> 3a10b03e
   @Test def hcsTest() {
     val vds = LoadVCF(sc, "src/test/resources/linearRegression.vcf")
 
@@ -98,11 +95,7 @@
       .filterVariants((v, va) => variantFilter(v))
       .filterSamples((s, sa) => sampleFilter(s))
 
-<<<<<<< HEAD
     val hcs = HardCallSet(sqlContext, filtVds, sparseCutoff = .5)
-=======
-    val hcs = HardCallSet(sqlContext, filtVds, .5)
->>>>>>> 3a10b03e
 
     assert(hcs.nVariants == 7)
     assert(hcs.nSparseVariants == 2)
@@ -111,13 +104,8 @@
     assert(hcs.localSamples sameElements filtVds.localSamples)
     assert(hcs.sampleIds == filtVds.sampleIds)
 
-<<<<<<< HEAD
+    hcs.writeNVariantsPerBlock("nVariantsPerBlock.tsv")
     //assert(HardCallSet(sqlContext, vds).filterVariants(variantFilter).nVariants == 7)
-=======
-    hcs.writeNVariantsPerBlock("nVariantsPerBlock.tsv")
-
-    // assert(HardCallSet(sqlContext, vds).filterVariants(variantFilter).nVariants == 7)
->>>>>>> 3a10b03e
 
     /* FIXME: This passes but fails on "file already exists" error on second run
     hcs.write(sqlContext, "/tmp/hardCallSet.hcs")
@@ -137,8 +125,5 @@
     }
     */
   }
-<<<<<<< HEAD
 
-=======
->>>>>>> 3a10b03e
 }