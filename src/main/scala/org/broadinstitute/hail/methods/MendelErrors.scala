--- conflicted
+++ resolved
@@ -20,7 +20,6 @@
     else
       "./."
 
-<<<<<<< HEAD
   def nSNP = if (variant.isSNP) 1 else 0
 
   def implicatedSamplesWithCounts: Iterator[(Int, (Int, Int))] = {
@@ -29,13 +28,6 @@
     else if (code == 4 || code == 7 || code == 9 || code == 10) Iterator(trio.kid, trio.mom)
     else Iterator(trio.kid) }
     .map((_, (1, nSNP)))
-=======
-  def implicatedSamples: Iterator[Int] =
-    if      (code == 2 || code == 1)                             Iterator(trio.kid, trio.dad, trio.mom)
-    else if (code == 6 || code == 3 || code == 11 || code == 12) Iterator(trio.kid, trio.dad)
-    else if (code == 4 || code == 7 || code == 9  || code == 10) Iterator(trio.kid, trio.mom)
-    else                                                         Iterator(trio.kid)
->>>>>>> 9761b63a
 
   def toLineMendel(sampleIds: IndexedSeq[String]): String = {
     val v = variant
