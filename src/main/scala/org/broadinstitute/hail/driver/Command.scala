--- conflicted
+++ resolved
@@ -9,11 +9,8 @@
 case class State(sc: SparkContext,
   sqlContext: SQLContext,
   // FIXME make option
-<<<<<<< HEAD
   vds: VariantDataset, vds2: Option[VariantDataset] = None) {
-=======
-  vds: VariantDataset = null) {
->>>>>>> 5a3981ee
+
   def hadoopConf = vds.sparkContext.hadoopConfiguration
 }
 
