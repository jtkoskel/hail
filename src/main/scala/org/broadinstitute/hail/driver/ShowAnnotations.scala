package org.broadinstitute.hail.driver

import org.broadinstitute.hail.Utils._
import org.broadinstitute.hail.annotations._
import org.kohsuke.args4j.{Option => Args4jOption}
import scala.StringBuilder
import scala.collection.mutable

object ShowAnnotations extends Command {

  class Options extends BaseOptions {
    @Args4jOption(name = "-o", aliases = Array("--output"), usage = "Output file")
    var output: String = _
  }

  def newOptions = new Options

  def name = "showannotations"

  def description = "Shows the signatures for all annotations currently stored in the dataset"

  override def supportsMultiallelic = true

  def run(state: State, options: Options): State = {
    val vds = state.vds

    if (vds == null)
      fatal("showannotations requires a non-null variant dataset, import or read one first")

    val sb = new StringBuilder()
    sb.append("Sample annotations:")
    sb.append("\n")
<<<<<<< HEAD
    sb.append(vds.saSignatures.printSchema("sa"))
    sb.append("\n")
    sb.append("Variant annotations:")
    sb.append(vds.vaSignatures.printSchema("va"))
=======
    sb.append(vds.saSchema)
    sb.append("\n")
    sb.append("Variant annotations:")
    sb.append(vds.vaSchema)
>>>>>>> 70e777ae
    val result = sb.result()

    options.output match {
      case null => println(result)
      case out => writeTextFile(out, vds.sparkContext.hadoopConfiguration) { dos =>
        dos.write(result)
      }
    }

    state
  }
}<|MERGE_RESOLUTION|>--- conflicted
+++ resolved
@@ -30,17 +30,10 @@
     val sb = new StringBuilder()
     sb.append("Sample annotations:")
     sb.append("\n")
-<<<<<<< HEAD
-    sb.append(vds.saSignatures.printSchema("sa"))
-    sb.append("\n")
-    sb.append("Variant annotations:")
-    sb.append(vds.vaSignatures.printSchema("va"))
-=======
     sb.append(vds.saSchema)
     sb.append("\n")
     sb.append("Variant annotations:")
     sb.append(vds.vaSchema)
->>>>>>> 70e777ae
     val result = sb.result()
 
     options.output match {
