--- conflicted
+++ resolved
@@ -98,16 +98,10 @@
   }
 }
 
-class GenotypeStreamBuilder(variant: Variant, b: mutable.ArrayBuilder.ofByte, compress: Boolean = true)
+class GenotypeStreamBuilder(variant: Variant, compress: Boolean = true)
   extends mutable.Builder[Genotype, GenotypeStream] {
 
-<<<<<<< HEAD
-  clear()
-
-  def this(variant: Variant, compress: Boolean = true) = this(variant, new mutable.ArrayBuilder.ofByte, compress)
-=======
   val b = new mutable.ArrayBuilder.ofByte
->>>>>>> d750d0e8
 
   override def +=(g: Genotype): GenotypeStreamBuilder.this.type = {
     val gb = new GenotypeBuilder(variant)
