package org.broadinstitute.hail.variant

import java.util

import org.apache.commons.lang3.builder.HashCodeBuilder
import org.apache.commons.math3.distribution.BinomialDistribution
import org.apache.spark.sql.types._
import org.broadinstitute.hail.ByteIterator
import org.broadinstitute.hail.Utils._
import org.broadinstitute.hail.io.gen.GenUtils._
import org.broadinstitute.hail.check.{Arbitrary, Gen}
import org.json4s._

import scala.collection.mutable
import scala.language.implicitConversions

object GenotypeType extends Enumeration {
  type GenotypeType = Value
  val HomRef = Value(0)
  val Het = Value(1)
  val HomVar = Value(2)
  val NoCall = Value(-1)
}

import org.broadinstitute.hail.variant.GenotypeType.GenotypeType

object GTPair {
  def apply(j: Int, k: Int): GTPair = {
    require(j >= 0 && j <= 0xffff, "GTPair invalid j value")
    require(k >= 0 && k <= 0xffff, "GTPair invalid k value")
    new GTPair(j | (k << 16))
  }
}

class GTPair(val p: Int) extends AnyVal {
  def j: Int = p & 0xffff

  def k: Int = (p >> 16) & 0xffff

  def nNonRefAlleles: Int =
    (if (j != 0) 1 else 0) + (if (k != 0) 1 else 0)
}

object Foo {
  def f[T](i: Iterable[T], j: Iterable[T]) = i.zip(j)
}

class Genotype(private val _gt: Int,
               private val _ad: Array[Int],
               private val _dp: Int,
               private val _gq: Int,
               private val _px: Array[Int],
               private val _flags: Int) extends Serializable {

  require(_gt >= -1, s"invalid _gt value: ${_gt}")
  require(_dp >= -1, s"invalid _dp value: ${_dp}")

  def fakeRef = (flags & Genotype.flagFakeRefBit) != 0
  def isGP = (flags & Genotype.flagHasGPBit) != 0
  def isPP = (flags & Genotype.flagHasPPBit) != 0

  def check(v: Variant) {
    assert(gt.forall(i => i >= 0 && i < v.nGenotypes))
    assert(ad.forall(a => a.length == v.nAlleles))
    assert(px.forall(a => a.length == v.nGenotypes))
  }

  def copy(gt: Option[Int] = this.gt,
           ad: Option[Array[Int]] = this.ad,
           dp: Option[Int] = this.dp,
           gq: Option[Int] = this.gq,
           px: Option[Array[Int]] = this.px,
           flags: Int = this.flags): Genotype = Genotype(gt, ad, dp, gq, px, flags)

  override def equals(that: Any): Boolean = that match {
    case g: Genotype =>
        _gt == g._gt &&
        ((_ad == null && g._ad == null)
          || (_ad != null && g._ad != null && _ad.sameElements(g._ad))) &&
        _dp == g._dp &&
        _gq == g._gq &&
        isGP == g.isGP &&
        isPP == g.isPP &&
        ((!isGP &&  ((_px == null && g._px == null) || (_px != null && g._px != null && _px.sameElements(g._px)))) ||
          (isGP && ((gp.isEmpty && g.gp.isEmpty) || (gp.isDefined && g.gp.isDefined && gp.get.zip(g.gp.get).forall{case (d1,d2) => math.abs(d1 - d2) <= 3.0e-4}))))

    case _ => false
  }

  override def hashCode: Int =
    new HashCodeBuilder(43, 19)
      .append(_gt)
      .append(util.Arrays.hashCode(_ad))
      .append(_dp)
      .append(_gq)
      .append(util.Arrays.hashCode(_px))
      .append(fakeRef)
      .toHashCode

  def gt: Option[Int] =
    if (_gt >= 0)
      Some(_gt)
    else
      None

  def ad: Option[Array[Int]] = Option(_ad)

  def dp: Option[Int] =
    if (_dp >= 0)
      Some(_dp)
    else
      None

  def od: Option[Int] =
    if (_dp >= 0 && _ad != null)
      Some(_dp - _ad.sum)
    else
      None

  def gq: Option[Int] =
    if (_gq >= 0 && !isGP)
      Some(_gq)
    else
      None

  def px: Option[Array[Int]] = if (_px == null) None else Option(_px)

  def pl (prior: Option[Array[Int]] = None): Option[Array[Int]] = ??? /*{
    if (_px == null)
      None
    else if (!isGP)
      Option(_px)
    else {
        val x = _px.map(phredConversionTable)
        Option(x.map{d => (d - x.min + 0.5).toInt})
      }
  }*/

//  def pp (prior: Option[Array[Int]] = None): Option[Array[Int]] = {
//    if (_px == null)
//      None
//    else if (isPP)
//      Option(_px)
//    else if (isGP) {
//      val sumTransformedProbs = _px.map{case i => math.pow(10, i / -10.0)}.sum
//      Option(_px.map{case i => math.pow(10, i / -10.0) / sumTransformedProbs})
//    } else if (prior.isDefined) {
//      val priorX = prior.get
//      require(prior.getOrElse(Array[Int]()).size == _px.size, "prior length does not equal probability length")
//      prior.getOrElse(Ar
//    } else
//      None
//  }
  /* def pp(prior: Array[Int]): Option[Array[Int]] = ??? {
    if (_px == null)
      None
    else if (isPP)
      Option(_px)
    else if (isGP)
      Option(_px) //FIXME
    else
      _px.zip(prior).map(_ + _)
  }*/

  def gp: Option[Array[Double]] = ??? /*{
    if (_px == null)
      None
    else if (isGP)
      Option(_px.map{ _ / 32768.0 })
    else if (isPP) {
      val sumTransformedProbs = _px.map{case i => math.pow(10, i / -10.0)}.sum
      Option(_px.map{case i => math.pow(10, i / -10.0) / sumTransformedProbs})
    } else {
      None
    }
  }*/

  def flags: Int = _flags

  def isHomRef: Boolean = Genotype.isHomRef(_gt)

  def isHet: Boolean = Genotype.isHet(_gt)

  def isHomVar: Boolean = Genotype.isHomVar(_gt)

  def isCalledNonRef: Boolean = Genotype.isCalledNonRef(_gt)

  def isHetNonRef: Boolean = Genotype.isHetNonRef(_gt)

  def isHetRef: Boolean = Genotype.isHetRef(_gt)

  def isNotCalled: Boolean = Genotype.isNotCalled(_gt)

  def isCalled: Boolean = Genotype.isCalled(_gt)

  def gtType: GenotypeType = Genotype.gtType(_gt)

  def nNonRefAlleles: Option[Int] = Genotype.nNonRefAlleles(_gt)

  override def toString: String = {
    val b = new StringBuilder

    b.append(gt.map { gt =>
      val p = Genotype.gtPair(gt)
      s"${p.j}/${p.k}"
    }.getOrElse("./."))
    b += ':'
    b.append(ad.map(_.mkString(",")).getOrElse("."))
    b += ':'
    b.append(dp.map(_.toString).getOrElse("."))
    b += ':'
    b.append(gq.map(_.toString).getOrElse("."))
    b += ':'
    if (isGP)
      b.append(gp.map(_.mkString(",")).getOrElse("."))
    else if (isPP)
      b.append(pp.map(_.mkString(",")).getOrElse("."))
    else
      b.append(pl.map(_.mkString(",")).getOrElse("."))

    b.result()
  }

  def pAB(theta: Double = 0.5): Option[Double] = ad.map { case Array(refDepth, altDepth) =>
    val d = new BinomialDistribution(refDepth + altDepth, theta)
    val minDepth = refDepth.min(altDepth)
    val minp = d.probability(minDepth)
    val mincp = d.cumulativeProbability(minDepth)
    (2 * mincp - minp).min(1.0).max(0.0)
  }

  def fractionReadsRef(): Option[Double] = ad.flatMap { arr => divOption(arr(0), arr.sum) }

  def toJSON: JValue = JObject(
    ("gt", gt.map(JInt(_)).getOrElse(JNull)),
    ("ad", ad.map(ads => JArray(ads.map(JInt(_)).toList)).getOrElse(JNull)),
    ("dp", dp.map(JInt(_)).getOrElse(JNull)),
    ("gq", gq.map(JInt(_)).getOrElse(JNull)),
    ("px", px.map(pxs => JArray(pxs.map(JInt(_)).toList)).getOrElse(JNull)),
    ("flags", JInt(flags)))
}

object Genotype {
  def apply(gtx: Int): Genotype = new Genotype(gtx, null, -1, -1, null, 0)

  def apply(gt: Option[Int] = None,
            ad: Option[Array[Int]] = None,
            dp: Option[Int] = None,
            gq: Option[Int] = None,
            px: Option[Array[Int]] = None,
            flags: Int = 0): Genotype = {
    new Genotype(gt.getOrElse(-1), ad.map(_.toArray).orNull, dp.getOrElse(-1), gq.getOrElse(-1), px.map(_.toArray).orNull, flags)
  }

  def schema: DataType = StructType(Array(
    StructField("gt", IntegerType),
    StructField("ad", ArrayType(IntegerType)),
    StructField("dp", IntegerType),
    StructField("gq", IntegerType),
    StructField("px", ArrayType(IntegerType)),
    StructField("flags", IntegerType)))

  final val flagMultiHasGTBit = 0x1
  final val flagMultiGTRefBit = 0x2
  final val flagBiGTMask = 0x3
  final val flagHasADBit = 0x4
  final val flagHasDPBit = 0x8
  final val flagHasGQBit = 0x10
  final val flagHasPXBit = 0x20
  final val flagSimpleADBit = 0x40
  final val flagSimpleDPBit = 0x80
  final val flagSimpleGQBit = 0x100
  final val flagFakeRefBit = 0x200
  final val flagHasGPBit = 0x400
  final val flagHasPPBit = 0x800

  def flagHasGT(isBiallelic: Boolean, flags: Int) =
    if (isBiallelic)
      (flags & flagBiGTMask) != 0
    else
      (flags & flagMultiHasGTBit) != 0

  def flagStoresGT(isBiallelic: Boolean, flags: Int) =
    isBiallelic || ((flags & flagMultiGTRefBit) != 0)

  def flagGT(isBiallelic: Boolean, flags: Int) = {
    assert(flagStoresGT(isBiallelic, flags))
    if (isBiallelic)
      (flags & flagBiGTMask) - 1
    else {
      assert((flags & flagMultiGTRefBit) != 0)
      0
    }
  }

  def flagSetGT(isBiallelic: Boolean, flags: Int, gt: Int): Int = {
    if (isBiallelic) {
      assert(gt >= 0 && gt <= 2)
      flags | ((gt & flagBiGTMask) + 1)
    } else {
      if (gt == 0)
        flags | flagMultiHasGTBit | flagMultiGTRefBit
      else
        flags | flagMultiHasGTBit
    }
  }

  def flagHasAD(flags: Int): Boolean = (flags & flagHasADBit) != 0

  def flagHasDP(flags: Int): Boolean = (flags & flagHasDPBit) != 0

  def flagHasGQ(flags: Int): Boolean = (flags & flagHasGQBit) != 0

  def flagHasPX(flags: Int): Boolean = (flags & flagHasPXBit) != 0

  def flagHasGP(flags: Int): Boolean = (flags & flagHasGPBit) != 0

  def flagHasPP(flags: Int): Boolean = (flags & flagHasPPBit) != 0

  def flagSetHasAD(flags: Int): Int = flags | flagHasADBit

  def flagSetHasDP(flags: Int): Int = flags | flagHasDPBit

  def flagSetHasGQ(flags: Int): Int = flags | flagHasGQBit

  def flagSetHasPX(flags: Int): Int = flags | flagHasPXBit

  def flagSimpleAD(flags: Int): Boolean = (flags & flagSimpleADBit) != 0

  def flagSimpleDP(flags: Int): Boolean = (flags & flagSimpleDPBit) != 0

  def flagSimpleGQ(flags: Int): Boolean = (flags & flagSimpleGQBit) != 0

  def flagSetSimpleAD(flags: Int): Int = flags | flagSimpleADBit

  def flagSetSimpleDP(flags: Int): Int = flags | flagSimpleDPBit

  def flagSetSimpleGQ(flags: Int): Int = flags | flagSimpleGQBit

  def flagFakeRef(flags: Int): Boolean = (flags & flagFakeRefBit) != 0

  def flagSetFakeRef(flags: Int): Int = flags | flagFakeRefBit

  def flagUnsetFakeRef(flags: Int): Int = flags ^ flagFakeRefBit

  def flagSetHasGP(flags: Int): Int = flags | flagHasGPBit

  def flagUnsetHasGP(flags: Int): Int = flags ^ flagHasGPBit

  def flagSetHasPP(flags: Int): Int = flags | flagHasPPBit

  def flagUnsetHasPP(flags: Int): Int = flags ^ flagHasPPBit

  def gqFromPX(px: Array[Int]): Int = {
    var m = 99
    var m2 = 99
    var i = 0
    while (i < px.length) {
      if (px(i) < m) {
        m2 = m
        m = px(i)
      } else if (px(i) < m2)
        m2 = px(i)
      i += 1
    }
    assert(m == 0)
    m2
  }


  def isHomRef(gt: Int): Boolean = gt == 0

  def isHet(gt: Int): Boolean = gt > 0 && {
    val p = Genotype.gtPair(gt)
    p.j != p.k
  }

  def isHomVar(gt: Int): Boolean = gt > 0 && {
    val p = Genotype.gtPair(gt)
    p.j == p.k
  }

  def isCalledNonRef(gt: Int): Boolean = gt > 0

  def isHetNonRef(gt: Int): Boolean = gt > 0 && {
    val p = Genotype.gtPair(gt)
    p.j > 0 && p.j != p.k
  }

  def isHetRef(gt: Int): Boolean = gt > 0 && {
    val p = Genotype.gtPair(gt)
    p.j == 0 && p.k > 0
  }

  def isNotCalled(gt: Int): Boolean = gt == -1

  def isCalled(gt: Int): Boolean = gt >= 0

  def gtType(gt: Int): GenotypeType =
    if (isHomRef(gt))
      GenotypeType.HomRef
    else if (isHet(gt))
      GenotypeType.Het
    else if (isHomVar(gt))
      GenotypeType.HomVar
    else {
      assert(isNotCalled(gt))
      GenotypeType.NoCall
    }

  def nNonRefAlleles(gt: Int): Option[Int] =
    if (gt >= 0)
      Some(Genotype.gtPair(gt).nNonRefAlleles)
    else
      None

  val smallGTPair = Array(GTPair(0, 0), GTPair(0, 1), GTPair(1, 1),
    GTPair(0, 2), GTPair(1, 2), GTPair(2, 2),
    GTPair(0, 3), GTPair(1, 3), GTPair(2, 3), GTPair(3, 3),
    GTPair(0, 4), GTPair(1, 4), GTPair(2, 4), GTPair(3, 4), GTPair(4, 4),
    GTPair(0, 5), GTPair(1, 5), GTPair(2, 5), GTPair(3, 5), GTPair(4, 5), GTPair(5, 5),
    GTPair(0, 6), GTPair(1, 6), GTPair(2, 6), GTPair(3, 6), GTPair(4, 6), GTPair(5, 6),
    GTPair(6, 6),
    GTPair(0, 7), GTPair(1, 7), GTPair(7, 2), GTPair(3, 7), GTPair(4, 7),
    GTPair(5, 7), GTPair(7, 6), GTPair(7, 7))

  def gtPairRecursive(i: Int): GTPair = {
    def f(j: Int, k: Int): GTPair = if (j <= k)
      GTPair(j, k)
    else
      f(j - k - 1, k + 1)

    f(i, 0)
  }

  def gtPairSqrt(i: Int): GTPair = {
    val k: Int = (Math.sqrt(8 * i.toDouble + 1) / 2 - 0.5).toInt
    assert(k * (k + 1) / 2 <= i)
    val j = i - k * (k + 1) / 2
    assert(gtIndex(j, k) == i)
    GTPair(j, k)
  }

  def gtPair(i: Int): GTPair = {
    if (i < smallGTPair.length)
      smallGTPair(i)
    else
      gtPairSqrt(i)
  }

  def gtIndex(j: Int, k: Int): Int = {
    require(j >= 0 && j <= k, s"invalid gtIndex: ($j, $k)")
    k * (k + 1) / 2 + j
  }

  def gtIndex(p: GTPair): Int = gtIndex(p.j, p.k)

  def read(nAlleles: Int, a: ByteIterator): Genotype = {
    val isBiallelic = nAlleles == 2

    val flags = a.readULEB128()
    val isGP = flagHasGP(flags)
    val isPP = flagHasPP(flags)

    require(!(isGP && isPP), "can't have both GP and PP bits set")

    val gt: Int =
      if (flagHasGT(isBiallelic, flags)) {
        if (flagStoresGT(isBiallelic, flags))
          flagGT(isBiallelic, flags)
        else
          a.readULEB128()
      } else
        -1

    val ad: Array[Int] =
      if (flagHasAD(flags)) {
        val ada = new Array[Int](nAlleles)
        if (flagSimpleAD(flags)) {
          assert(gt >= 0)
          val p = Genotype.gtPair(gt)
          ada(p.j) = a.readULEB128()
          if (p.j != p.k)
            ada(p.k) = a.readULEB128()
        } else {
          for (i <- ada.indices)
            ada(i) = a.readULEB128()
        }
        ada
      } else
        null

    val dp =
      if (flagHasDP(flags)) {
        if (flagHasAD(flags)) {
          if (flagSimpleDP(flags))
            ad.sum
          else
            ad.sum + a.readULEB128()
        } else
          a.readULEB128()
      } else
        -1 // None

<<<<<<< HEAD
    val pl: Array[Int] =
      if (flagHasPL(flags)) {
        val pla = new Array[Int](triangle(nAlleles))
=======
    val px: Array[Int] =
      if (flagHasPX(flags)) {
        val pxa = new Array[Int](v.nGenotypes)
>>>>>>> 06adc9eb
        if (gt >= 0) {
          var i = 0
          while (i < gt) {
            pxa(i) = a.readULEB128()
            i += 1
          }
          i += 1
          while (i < pxa.length) {
            pxa(i) = a.readULEB128()
            i += 1
          }
        } else {
          var i = 0
          while (i < pxa.length) {
            pxa(i) = a.readULEB128()
            i += 1
          }
        }

        if (flagHasGP(flags) && gt >= 0)
          pxa(gt) = 32768 - pxa.sum //Assuming original int values summed to 32768 or 1.0 in probability*/
        pxa
      } else
        null

    val gq: Int =
      if (flagHasGQ(flags)) {
        if (flagSimpleGQ(flags))
          gqFromPX(px)
        else
          a.readULEB128()
      } else
        -1

    new Genotype(gt, ad, dp, gq, px, flags)
  }

  def genGP(v: Variant): Gen[Genotype] = {

    for (gp <- Gen.option(Gen.buildableOfN[Array[Double], Double](v.nGenotypes, Gen.choose(0.0, 1.0)))) yield {

      val gpInt = gp.map{ gpa => gpa.map{case d: Double => ((d / gpa.sum) * 32768.0).round.toInt}}
      val gt = gpInt.map{gpa => if (gpa.count(_ == gpa.max) != 1) -1 else gpa.indexOf(gpa.max)}

      var flags = 0
      flags = {
        if (gpInt.isDefined) {
          flagSetHasPX(flags)
          flagSetHasGP(flags)
        }
        else
          flags
      }

      val g = Genotype(gt = gt, px = gpInt, flags = flags)
      g.check(v)
      g
    }
  }

  def gen(v: Variant): Gen[Genotype] = {
    val m = Int.MaxValue / (v.nAlleles + 1)
    for (gt: Option[Int] <- Gen.option(Gen.choose(0, v.nGenotypes - 1));
      ad <- Gen.option(Gen.buildableOfN[Array[Int], Int](v.nAlleles,
        Gen.choose(0, m)));
      dp <- Gen.option(Gen.choose(0, m));
      gq <- Gen.option(Gen.choose(0, 10000));
      pl <- Gen.frequency((5,Gen.option(Gen.buildableOfN[Array[Int], Int](v.nGenotypes,
        Gen.choose(0, m)))),(5,Gen.option(Gen.buildableOfN[Array[Int], Int](v.nGenotypes,
        Gen.choose(0, 100)))))) yield {
      gt.foreach { gtx =>
        pl.foreach { pla => pla(gtx) = 0 }
      }
      pl.foreach { pla =>
        val m = pla.min
        var i = 0
        while (i < pla.length) {
          pla(i) -= m
          i += 1
        }
      }
      val g = Genotype(gt, ad,
        dp.map(_ + ad.map(_.sum).getOrElse(0)), gq, pl) //because PLs don't need to set any additional bits
      g.check(v)
      g
    }
  }

  def genVariantGenotype: Gen[(Variant, Genotype)] =
    for (v <- Variant.gen;
      g <- Gen.frequency((5, gen(v)),(5, genGP(v))))
      yield (v, g)

  def genArb: Gen[Genotype] =
    for (v <- Variant.gen;
         g <- gen(v))
      yield g

  implicit def arbGenotype = Arbitrary(genArb)
}

class GenotypeBuilder(nAlleles: Int) {
  require(nAlleles > 0, s"tried to create genotype builder with $nAlleles ${plural(nAlleles, "allele")}")
  val isBiallelic = nAlleles == 2
  val nGenotypes = triangle(nAlleles)

  var flags: Int = 0

  private var gt: Int = 0
  private var ad: Array[Int] = _
  private var dp: Int = 0
  private var gq: Int = 0
  private var px: Array[Int] = _

  def clear() {
    flags = 0
  }

  //FIXME:
  def getPX(): Array[Int] = px

  def hasGT: Boolean =
    Genotype.flagHasGT(isBiallelic, flags)

  def setGT(newGT: Int) {
    if (newGT < 0)
      fatal(s"invalid GT value `$newGT': negative value")
    if (newGT > nGenotypes)
      fatal(s"invalid GT value `$newGT': value larger than maximum number of genotypes $nGenotypes")
    if (hasGT)
      fatal(s"invalid GT, genotype already had GT")
    flags = Genotype.flagSetGT(isBiallelic, flags, newGT)
    gt = newGT
  }

  def setAD(newAD: Array[Int]) {
    if (newAD.length != nAlleles)
      fatal(s"invalid AD field `${newAD.mkString(",")}': expected $nAlleles values, but got ${newAD.length}.")
    flags = Genotype.flagSetHasAD(flags)
    ad = newAD
  }

  def setDP(newDP: Int) {
    if (newDP < 0)
      fatal(s"invalid DP field `$newDP': negative value")
    flags = Genotype.flagSetHasDP(flags)
    dp = newDP
  }

  def setGQ(newGQ: Int) {
    if (newGQ < 0)
      fatal(s"invalid GQ field `$newGQ': negative value")
    flags = Genotype.flagSetHasGQ(flags)
    gq = newGQ
  }

  def setPX(newPX: Array[Int]) {
    if (newPX.length != nGenotypes)
      fatal(s"invalid PX field `${newPX.mkString(",")}': expected $nGenotypes values, but got ${newPX.length}.")
    flags = Genotype.flagSetHasPX(flags)
    px = newPX
  }

<<<<<<< HEAD
  def setDosage(newDosage: Array[Int]) {
    require(newDosage.length == nGenotypes)
    flags = Genotype.flagSetHasPL(flags)
    flags = Genotype.flagSetHasDosage(flags)
    pl = newDosage
=======
  def setGP(newGP: Array[Int]) {
    if (newGP.length != nGenotypes)
      fatal(s"invalid PX field `${newGP.mkString(",")}': expected $nGenotypes values, but got ${newGP.length}.")
    flags = Genotype.flagSetHasPX(flags)
    flags = Genotype.flagSetHasGP(flags)
    px = newGP
>>>>>>> 06adc9eb
  }

  def setGP(newGP: Array[Double]) {
    setGP(newGP.map{case d => (d * 32768).toInt})
  }

  def setPP(newPP: Array[Int]) {
    if (newPP.length != nGenotypes)
      fatal(s"invalid PX field `${newPP.mkString(",")}': expected $nGenotypes values, but got ${newPP.length}.")
    flags = Genotype.flagSetHasPX(flags)
    flags = Genotype.flagSetHasPP(flags)
    px = newPP
  }

  def setPL(newPL: Array[Int]) {
    if (newPL.length != nGenotypes)
      fatal(s"invalid PX field `${newPL.mkString(",")}': expected $nGenotypes values, but got ${newPL.length}.")
    flags = Genotype.flagSetHasPX(flags)
    px = newPL
  }

  def setFakeRef() {
    flags = Genotype.flagSetFakeRef(flags)
  }

  def set(g: Genotype) {
    g.gt.foreach(setGT)
    g.ad.foreach(setAD)
    g.dp.foreach(setDP)
    g.gq.foreach(setGQ)

    if (!g.isGP)
      g.px.foreach(setPX)
    else {
      g.gp.foreach(setGP)
    }

    if (g.fakeRef)
      setFakeRef()
  }

  def write(b: mutable.ArrayBuilder[Byte]) {
    val hasGT = Genotype.flagHasGT(isBiallelic, flags)
    val hasAD = Genotype.flagHasAD(flags)
    val hasDP = Genotype.flagHasDP(flags)
    val hasGQ = Genotype.flagHasGQ(flags)
    val hasPX = Genotype.flagHasPX(flags)
    val hasGP = Genotype.flagHasGP(flags)
    val hasPP = Genotype.flagHasPP(flags)

    var j = 0
    var k = 0
    if (hasGT) {
      val p = Genotype.gtPair(gt)
      j = p.j
      k = p.k
      if (hasAD) {
        var i = 0
        var simple = true
        while (i < ad.length && simple) {
          if (i != j && i != k && ad(i) != 0)
            simple = false
          i += 1
        }
        if (simple)
          flags = Genotype.flagSetSimpleAD(flags)
      }
    }

    var adsum = 0
    if (hasAD && hasDP) {
      adsum = ad.sum
      if (adsum == dp)
        flags = Genotype.flagSetSimpleDP(flags)
    }

    if (hasPX && hasGQ) {
      val gqFromPL = Genotype.gqFromPX(px)
      if (gq == gqFromPL)
        flags = Genotype.flagSetSimpleGQ(flags)
    }

    if (hasGP)
      flags = Genotype.flagSetHasGP(flags)
    else if (hasPP)
      flags = Genotype.flagSetHasPP(flags)

    /*
    println("flags:")
    if (Genotype.flagHasGT(isBiallelic, flags))
      println(s"  gt = $gt")
    if (Genotype.flagHasDP(flags))
      println(s"  dp = $dp")
    */

    b.writeULEB128(flags)

    if (hasGT && !Genotype.flagStoresGT(isBiallelic, flags))
      b.writeULEB128(gt)

    if (hasAD) {
      if (Genotype.flagSimpleAD(flags)) {
        b.writeULEB128(ad(j))
        if (k != j)
          b.writeULEB128(ad(k))
      } else
        ad.foreach(b.writeULEB128)
    }

    if (hasDP) {
      if (hasAD) {
        if (!Genotype.flagSimpleDP(flags))
          b.writeULEB128(dp - adsum)
      } else
        b.writeULEB128(dp)
    }

    if (hasPX) {
      if (hasGT) {
        var i = 0
        while (i < gt) {
          b.writeULEB128(px(i))
          i += 1
        }
        i += 1
        while (i < px.length) {
          b.writeULEB128(px(i))
          i += 1
        }
      } else
        px.foreach(b.writeULEB128)
    }

    if (hasGQ) {
      if (!Genotype.flagSimpleGQ(flags))
        b.writeULEB128(gq)
    }
  }
}<|MERGE_RESOLUTION|>--- conflicted
+++ resolved
@@ -502,15 +502,9 @@
       } else
         -1 // None
 
-<<<<<<< HEAD
-    val pl: Array[Int] =
-      if (flagHasPL(flags)) {
-        val pla = new Array[Int](triangle(nAlleles))
-=======
     val px: Array[Int] =
       if (flagHasPX(flags)) {
         val pxa = new Array[Int](v.nGenotypes)
->>>>>>> 06adc9eb
         if (gt >= 0) {
           var i = 0
           while (i < gt) {
@@ -674,20 +668,12 @@
     px = newPX
   }
 
-<<<<<<< HEAD
-  def setDosage(newDosage: Array[Int]) {
-    require(newDosage.length == nGenotypes)
-    flags = Genotype.flagSetHasPL(flags)
-    flags = Genotype.flagSetHasDosage(flags)
-    pl = newDosage
-=======
   def setGP(newGP: Array[Int]) {
     if (newGP.length != nGenotypes)
       fatal(s"invalid PX field `${newGP.mkString(",")}': expected $nGenotypes values, but got ${newGP.length}.")
     flags = Genotype.flagSetHasPX(flags)
     flags = Genotype.flagSetHasGP(flags)
     px = newGP
->>>>>>> 06adc9eb
   }
 
   def setGP(newGP: Array[Double]) {
