--- conflicted
+++ resolved
@@ -12,7 +12,6 @@
 import scala.reflect.ClassTag
 import scala.reflect.runtime.universe._
 
-<<<<<<< HEAD
 private object JoinUtils {
   def reindexSamplesOption[T](vsm: VariantSampleMatrix[T], mergedSampleIds: IndexedSeq[String], mergedLocalSamples: Array[Int])
                              (implicit ttt: TypeTag[T], tct: ClassTag[T]): VariantSampleMatrix[Option[T]] = {
@@ -249,8 +248,6 @@
   }
 }
 
-=======
->>>>>>> 5a3981ee
 object VariantSampleMatrix {
   def apply(metadata: VariantMetadata,
             rdd: RDD[(Variant, AnnotationData, Iterable[Genotype])]): VariantDataset = {
@@ -278,7 +275,6 @@
 }
 
 class VariantSampleMatrix[T](val metadata: VariantMetadata,
-<<<<<<< HEAD
                              val localSamples: Array[Int],
                              val rdd: RDD[(Variant, AnnotationData, Iterable[T])])
                             (implicit ttt: TypeTag[T], tct: ClassTag[T],
@@ -288,14 +284,6 @@
 
   def this(metadata: VariantMetadata, rdd: RDD[(Variant, AnnotationData, Iterable[T])])
           (implicit ttt: TypeTag[T], tct: ClassTag[T]) =
-=======
-  val localSamples: Array[Int],
-  val rdd: RDD[(Variant, AnnotationData, Iterable[T])])
-  (implicit tct: ClassTag[T]) {
-
-  def this(metadata: VariantMetadata, rdd: RDD[(Variant, AnnotationData, Iterable[T])])
-    (implicit tct: ClassTag[T]) =
->>>>>>> 5a3981ee
     this(metadata, Array.range(0, metadata.nSamples), rdd)
 
   def sampleIds: IndexedSeq[String] = metadata.sampleIds
@@ -305,15 +293,9 @@
   def nLocalSamples: Int = localSamples.length
 
   def copy[U](metadata: VariantMetadata = metadata,
-<<<<<<< HEAD
               localSamples: Array[Int] = localSamples,
               rdd: RDD[(Variant, AnnotationData, Iterable[U])] = rdd)
              (implicit ttt: TypeTag[U], tct: ClassTag[U]): VariantSampleMatrix[U] =
-=======
-    localSamples: Array[Int] = localSamples,
-    rdd: RDD[(Variant, AnnotationData, Iterable[U])] = rdd)
-    (implicit tct: ClassTag[U]): VariantSampleMatrix[U] =
->>>>>>> 5a3981ee
     new VariantSampleMatrix(metadata, localSamples, rdd)
 
   def sparkContext: SparkContext = rdd.sparkContext
@@ -339,25 +321,18 @@
   def sampleVariants(fraction: Double): VariantSampleMatrix[T] =
     copy(rdd = rdd.sample(withReplacement = false, fraction, 1))
 
-  def mapValues[U](f: (T) => U)(implicit uct: ClassTag[U]): VariantSampleMatrix[U] = {
+  def mapValues[U](f: (T) => U)
+                  (implicit utt: TypeTag[U], uct: ClassTag[U]): VariantSampleMatrix[U] = {
     mapValuesWithAll((v, va, s, g) => f(g))
   }
 
   def mapValuesWithKeys[U](f: (Variant, Int, T) => U)
-<<<<<<< HEAD
                           (implicit utt: TypeTag[U], uct: ClassTag[U]): VariantSampleMatrix[U] = {
-=======
-    (implicit uct: ClassTag[U]): VariantSampleMatrix[U] = {
->>>>>>> 5a3981ee
     mapValuesWithAll((v, va, s, g) => f(v, s, g))
   }
 
   def mapValuesWithAll[U](f: (Variant, AnnotationData, Int, T) => U)
-<<<<<<< HEAD
                          (implicit utt: TypeTag[U], uct: ClassTag[U]): VariantSampleMatrix[U] = {
-=======
-    (implicit uct: ClassTag[U]): VariantSampleMatrix[U] = {
->>>>>>> 5a3981ee
     val localSamplesBc = sparkContext.broadcast(localSamples)
     copy(rdd = rdd.map { case (v, va, gs) =>
       (v, va,
@@ -367,11 +342,7 @@
   }
 
   def mapValuesWithPartialApplication[U](f: (Variant, AnnotationData) => ((Int, T) => U))
-<<<<<<< HEAD
                                         (implicit utt: TypeTag[U], uct: ClassTag[U]): VariantSampleMatrix[U] = {
-=======
-    (implicit uct: ClassTag[U]): VariantSampleMatrix[U] = {
->>>>>>> 5a3981ee
     val localSamplesBc = sparkContext.broadcast(localSamples)
     copy(rdd =
       rdd.mapPartitions[(Variant, AnnotationData, Iterable[U])] { it: Iterator[(Variant, AnnotationData, Iterable[T])] =>
@@ -551,11 +522,7 @@
     seqOp: (U, Variant, Int, T) => U,
     combOp: (U, U) => U,
     mapOp: (AnnotationData, U) => AnnotationData)
-<<<<<<< HEAD
                                     (implicit utt: TypeTag[U], uct: ClassTag[U]): VariantSampleMatrix[T] = {
-=======
-    (implicit uct: ClassTag[U]): VariantSampleMatrix[T] = {
->>>>>>> 5a3981ee
     val localSamplesBc = sparkContext.broadcast(localSamples)
     // Serialize the zero value to a byte array so that we can get a new clone of it on each key
     val zeroBuffer = SparkEnv.get.serializer.newInstance().serialize(zeroValue)
