package org.broadinstitute.hail.expr

import org.broadinstitute.hail.Utils._
import scala.collection.mutable.ArrayBuffer
import scala.util.parsing.combinator.JavaTokenParsers
import scala.util.parsing.input.Position

object ParserUtils {
  def error(pos: Position, msg: String): Nothing = {
    val lineContents = pos.longString.split("\n").head
    val prefix = s"<input>:${pos.line}:"
    fatal(
      s"""$msg
         |$prefix$lineContents
         |${" " * prefix.length}${
        lineContents.take(pos.column - 1).map { c => if (c == '\t') c else ' ' }
      }^""".stripMargin)
  }
}

object Parser extends JavaTokenParsers {
  def parse[T](symTab: Map[String, (Int, Type)], symTab2: Map[String, (Int, Type)],
    expected: Type, a: ArrayBuffer[Any], a2: ArrayBuffer[Any], functions: ArrayBuffer[Aggregator], code: String): () => T = {
    // println(s"code = $code")
    val t: AST = parseAll(expr, code) match {
      case Success(result, _) => result.asInstanceOf[AST]
      case NoSuccess(msg, next) => ParserUtils.error(next.pos, msg)
    }

    t.typecheck(symTab, symTab2, false)
    if (expected != null
      && t.`type` != expected)
      fatal(s"expression has wrong type: expected `$expected', got ${t.`type`}")

    val f: () => Any = t.eval(EvalContext(symTab, symTab2, a, a2, functions, false))
    () => f().asInstanceOf[T]
  }

  def withPos[T](p: => Parser[T]): Parser[Positioned[T]] =
    positioned[Positioned[T]](p ^^ { x => Positioned(x) })

  def parseExportArgs(symTab: Map[String, (Int, Type)],
    a: ArrayBuffer[Any],
    code: String): (Option[String], Array[() => Any]) = {
    val (header, ts) = parseAll(export_args, code) match {
      case Success(result, _) => result.asInstanceOf[(Option[String], Array[AST])]
      case NoSuccess(msg, _) => fatal(msg)
    }

    ts.foreach(_.typecheck(symTab, null, false))
    val fs = ts.map { t =>
      t.eval(EvalContext(symTab, null, a, null, null, false))
    }
    (header, fs)
  }

<<<<<<< HEAD
  def parseAnnotationArgs(symTab: Map[String, (Int, Type)], symTab2: Map[String, (Int, Type)],
    a: ArrayBuffer[Any], a2: ArrayBuffer[Any], functions: ArrayBuffer[Aggregator],
=======
  def parseAnnotationArgs(symTab: Map[String, (Int, Type)],
    a: ArrayBuffer[Any],
>>>>>>> 58f8d79f
    code: String): (Array[(List[String], Type, () => Any)]) = {
    val arr = parseAll(annotationExpressions, code) match {
      case Success(result, _) => result.asInstanceOf[Array[(Array[String], AST)]]
      case NoSuccess(msg, _) => fatal(msg)
    }

    arr.map {
<<<<<<< HEAD
      case (ids, ast) =>
        ast.typecheck(symTab, symTab2, false)
        (ids.toList, ast.`type`, ast.eval(EvalContext(symTab, symTab2, a, a2, functions, false)))
=======
      case (path, ast) =>
        ast.typecheck(symTab)
        (path.toList, ast.`type`, ast.eval(EvalContext(symTab, a)))
>>>>>>> 58f8d79f
    }
  }

  def expr: Parser[AST] = ident ~ withPos("=>") ~ expr ^^ { case param ~ arrow ~ body =>
    Lambda(arrow.pos, param, body)
  } |
    if_expr |
    let_expr |
    or_expr

  def if_expr: Parser[AST] =
    withPos("if") ~ ("(" ~> expr <~ ")") ~ expr ~ ("else" ~> expr) ^^ { case ifx ~ cond ~ thenTree ~ elseTree =>
      If(ifx.pos, cond, thenTree, elseTree)
    }

  def let_expr: Parser[AST] =
    withPos("let") ~ rep1sep((identifier <~ "=") ~ expr, "and") ~ ("in" ~> expr) ^^ { case let ~ bindings ~ body =>
        Let(let.pos, bindings.iterator.map { case id ~ v => (id, v) }.toArray, body)
    }

  def or_expr: Parser[AST] =
    and_expr ~ rep(withPos("||" | "|") ~ and_expr) ^^ { case lhs ~ lst =>
      lst.foldLeft(lhs) { case (acc, op ~ rhs) => BinaryOp(op.pos, acc, op.x, rhs) }
    }

  def and_expr: Parser[AST] =
    lt_expr ~ rep(withPos("&&" | "&") ~ lt_expr) ^^ { case lhs ~ lst =>
      lst.foldLeft(lhs) { case (acc, op ~ rhs) => BinaryOp(op.pos, acc, op.x, rhs) }
    }

  def lt_expr: Parser[AST] =
    eq_expr ~ rep(withPos("<=" | ">=" | "<" | ">") ~ eq_expr) ^^ { case lhs ~ lst =>
      lst.foldLeft(lhs) { case (acc, op ~ rhs) => Comparison(op.pos, acc, op.x, rhs) }
    }

  def eq_expr: Parser[AST] =
    add_expr ~ rep(withPos("==" | "!=") ~ add_expr) ^^ { case lhs ~ lst =>
      lst.foldLeft(lhs) { case (acc, op ~ rhs) => Comparison(op.pos, acc, op.x, rhs) }
    }

  def add_expr: Parser[AST] =
    mul_expr ~ rep(withPos("+" | "-") ~ mul_expr) ^^ { case lhs ~ lst =>
      lst.foldLeft(lhs) { case (acc, op ~ rhs) => BinaryOp(op.pos, acc, op.x, rhs) }
    }

  def mul_expr: Parser[AST] =
    tilde_expr ~ rep(withPos("*" | "/" | "%") ~ tilde_expr) ^^ { case lhs ~ lst =>
      lst.foldLeft(lhs) { case (acc, op ~ rhs) => BinaryOp(op.pos, acc, op.x, rhs) }
    }

  def tilde_expr: Parser[AST] =
    dot_expr ~ rep(withPos("~") ~ dot_expr) ^^ { case lhs ~ lst =>
      lst.foldLeft(lhs) { case (acc, op ~ rhs) => BinaryOp(op.pos, acc, op.x, rhs) }
    }

  def export_args: Parser[(Option[String], Array[AST])] =
  // FIXME | not backtracking properly.  Why?
    args ^^ { a => (None, a) } |||
      named_args ^^ { a =>
        (Some(a.map(_._1).mkString("\t")), a.map(_._2))
      }

  def named_args: Parser[Array[(String, AST)]] =
    named_arg ~ rep("," ~ named_arg) ^^ { case arg ~ lst =>
      (arg :: lst.map { case _ ~ arg => arg }).toArray
    }

  def named_arg: Parser[(String, AST)] =
    tsvIdentifier ~ "=" ~ expr ^^ { case id ~ eq ~ expr => (id, expr) }


  def annotationExpressions: Parser[Array[(Array[String], AST)]] =
    annotationExpression ~ rep("," ~ annotationExpression) ^^ { case arg ~ lst =>
      (arg :: lst.map { case _ ~ arg => arg }).toArray
    }

  def annotationExpression: Parser[(Array[String], AST)] = annotationIdentifier ~ "=" ~ expr ^^ {
    case id ~ eq ~ expr => (id, expr)
  }

  def annotationIdentifier: Parser[Array[String]] =
    """[sv]a""".r ~ rep("." ~ (tickIdentifier ||| ident)) ^^ {
      case arg ~ lst => (arg :: lst.map { case _ ~ arg => arg }).toArray
    }

  def tsvIdentifier: Parser[String] = tickIdentifier | """[^\s\p{Cntrl}=,]+""".r

  def tickIdentifier: Parser[String] = """`[^`]+`""".r ^^ { i => i.substring(1, i.length - 1) }

  def identifier = tickIdentifier | ident

  def args: Parser[Array[AST]] =
    repsep(expr, ",") ^^ {
      _.toArray
    }

  def dot_expr: Parser[AST] =
    unary_expr ~ rep((withPos(".") ~ identifier ~ "(" ~ args ~ ")")
      | (withPos(".") ~ identifier)
      | withPos("[") ~ expr ~ "]") ^^ { case lhs ~ lst =>
      lst.foldLeft(lhs) { (acc, t) => (t: @unchecked) match {
        case (dot: Positioned[_]) ~ sym => Select(dot.pos, acc, sym)
        case (dot: Positioned[_]) ~ (sym: String) ~ "(" ~ (args: Array[AST]) ~ ")" => ApplyMethod(dot.pos, acc, sym, args)
        case (lbracket: Positioned[_]) ~ (idx: AST) ~ "]" => IndexArray(lbracket.pos, acc, idx)
      }
      }
    }

  def unary_expr: Parser[AST] =
    rep(withPos("-" | "!")) ~ primary_expr ^^ { case lst ~ rhs =>
      lst.foldRight(rhs) { case (op, acc) =>
        UnaryOp(op.pos, op.x, acc)
      }
    }

  // """"([^"\p{Cntrl}\\]|\\[\\'"bfnrt])*"""".r
  def evalStringLiteral(lit: String): String = {
    assert(lit.head == '"' && lit.last == '"')
    val r = """\\[\\'"bfnrt]""".r
    // replacement does backslash expansion
    r.replaceAllIn(lit.tail.init, _.matched)
  }

  def primary_expr: Parser[AST] =
    withPos("""-?\d*\.\d+[dD]?""".r) ^^ (r => Const(r.pos, r.x.toDouble, TDouble)) |
      withPos("""-?\d+(\.\d*)?[eE][+-]?\d+[dD]?""".r) ^^ (r => Const(r.pos, r.x.toDouble, TDouble)) |
      // FIXME L suffix
      withPos(wholeNumber) ^^ (r => Const(r.pos, r.x.toInt, TInt)) |
      withPos(""""([^"\p{Cntrl}\\]|\\[\\'"bfnrt])*"""".r) ^^ { r =>
        Const(r.pos, evalStringLiteral(r.x), TString)
      } |
      withPos("true") ^^ (r => Const(r.pos, true, TBoolean)) |
      withPos("false") ^^ (r => Const(r.pos, false, TBoolean)) |
      guard(not("if" | "else")) ~> withPos(identifier) ^^ (r => SymRef(r.pos, r.x)) |
      "{" ~> expr <~ "}" |
      "(" ~> expr <~ ")"
}<|MERGE_RESOLUTION|>--- conflicted
+++ resolved
@@ -19,7 +19,7 @@
 }
 
 object Parser extends JavaTokenParsers {
-  def parse[T](symTab: Map[String, (Int, Type)], symTab2: Map[String, (Int, Type)],
+  def parse[T](tcc: TypeCheckContext,
     expected: Type, a: ArrayBuffer[Any], a2: ArrayBuffer[Any], functions: ArrayBuffer[Aggregator], code: String): () => T = {
     // println(s"code = $code")
     val t: AST = parseAll(expr, code) match {
@@ -27,56 +27,43 @@
       case NoSuccess(msg, next) => ParserUtils.error(next.pos, msg)
     }
 
-    t.typecheck(symTab, symTab2, false)
+    t.typecheck(tcc)
     if (expected != null
       && t.`type` != expected)
       fatal(s"expression has wrong type: expected `$expected', got ${t.`type`}")
 
-    val f: () => Any = t.eval(EvalContext(symTab, symTab2, a, a2, functions, false))
+    val f: () => Any = t.eval(EvalContext(tcc, a, a2, functions, false))
     () => f().asInstanceOf[T]
   }
 
   def withPos[T](p: => Parser[T]): Parser[Positioned[T]] =
     positioned[Positioned[T]](p ^^ { x => Positioned(x) })
 
-  def parseExportArgs(symTab: Map[String, (Int, Type)],
-    a: ArrayBuffer[Any],
+  def parseExportArgs(tcc: TypeCheckContext, ec: EvalContext,
     code: String): (Option[String], Array[() => Any]) = {
     val (header, ts) = parseAll(export_args, code) match {
       case Success(result, _) => result.asInstanceOf[(Option[String], Array[AST])]
       case NoSuccess(msg, _) => fatal(msg)
     }
 
-    ts.foreach(_.typecheck(symTab, null, false))
+    ts.foreach(_.typecheck(tcc))
     val fs = ts.map { t =>
-      t.eval(EvalContext(symTab, null, a, null, null, false))
+      t.eval(ec)
     }
     (header, fs)
   }
 
-<<<<<<< HEAD
-  def parseAnnotationArgs(symTab: Map[String, (Int, Type)], symTab2: Map[String, (Int, Type)],
-    a: ArrayBuffer[Any], a2: ArrayBuffer[Any], functions: ArrayBuffer[Aggregator],
-=======
-  def parseAnnotationArgs(symTab: Map[String, (Int, Type)],
-    a: ArrayBuffer[Any],
->>>>>>> 58f8d79f
-    code: String): (Array[(List[String], Type, () => Any)]) = {
+  def parseAnnotationArgs(tcc: TypeCheckContext,
+    ec: EvalContext, code: String): (Array[(List[String], Type, () => Any)]) = {
     val arr = parseAll(annotationExpressions, code) match {
       case Success(result, _) => result.asInstanceOf[Array[(Array[String], AST)]]
       case NoSuccess(msg, _) => fatal(msg)
     }
 
     arr.map {
-<<<<<<< HEAD
       case (ids, ast) =>
-        ast.typecheck(symTab, symTab2, false)
-        (ids.toList, ast.`type`, ast.eval(EvalContext(symTab, symTab2, a, a2, functions, false)))
-=======
-      case (path, ast) =>
-        ast.typecheck(symTab)
-        (path.toList, ast.`type`, ast.eval(EvalContext(symTab, a)))
->>>>>>> 58f8d79f
+        ast.typecheck(tcc)
+        (ids.toList, ast.`type`, ast.eval(ec))
     }
   }
 
