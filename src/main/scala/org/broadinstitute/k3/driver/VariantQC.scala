--- conflicted
+++ resolved
@@ -5,6 +5,8 @@
 import org.broadinstitute.k3.variant._
 import org.broadinstitute.k3.Utils._
 import org.kohsuke.args4j.{Option => Args4jOption}
+
+import scala.collection.mutable
 
 object VariantQC extends Command {
 
@@ -33,8 +35,13 @@
             m.seqOpWithKeys(v, s, g, acci.asInstanceOf[m.T])),
         (x, y) => methodsBc.value.zipWith[Any, Any, Any](x, y, (m, xi, yi) =>
             m.combOp(xi.asInstanceOf[m.T], yi.asInstanceOf[m.T])))
-      .mapValues(values =>
-        values ++ derivedMethods.map(_.map(MethodValues(methodIndex, values))))
+      .mapValues(values => {
+        val b = mutable.ArrayBuilder.make[Any]()
+        values.foreach2[AggregateMethod](methodsBc.value, (v, m) => m.emit(v.asInstanceOf[m.T], b))
+        val methodValues = MethodValues(methodIndex, values)
+        derivedMethods.map(_.emit(methodValues, b))
+        b.result()
+      })
   }
 
   def run(state: State, options: Options): State = {
@@ -43,15 +50,11 @@
     val methods: Array[AggregateMethod] = Array(
       nCalledPer, nNotCalledPer,
       nHomRefPer, nHetPer, nHomVarPer,
-      AlleleDepthPerVariant, dpStatCounterPer, gqStatCounterPer
+      AlleleBalancePer, dpStatCounterPer, gqStatCounterPer
     )
 
     val derivedMethods: Array[DerivedMethod] = Array(
-<<<<<<< HEAD
-      nNonRefPer, rHetrozygosityPer, rHetHomPer, pHwePerVariant, dpMeanPer, dpStDevPer, gqMeanPer, gqStDevPer
-=======
       nNonRefPer, rHetHomPer, rHetFrequencyPer, HWEPerVariant
->>>>>>> dd7539bd
     )
 
     val r = results(vds, methods, derivedMethods)
@@ -60,12 +63,12 @@
 
     writeTextFile(options.output + ".header", state.hadoopConf) { s =>
       val header = "Chrom" + "\t" + "Pos" + "\t" + "Ref" + "\t" + "Alt" + "\t" +
-        allMethods.map(_.name).mkString("\t") + "\n"
+        allMethods.map(_.name).filter(_ != null).mkString("\t") + "\n"
       s.write(header)
     }
 
     r.map { case (v, a) =>
-      (Array[Any](v.contig, v.start, v.ref, v.alt) ++ a).mkString("\t")
+      (Array[Any](v.contig, v.start, v.ref, v.alt) ++ a).map(toTSVString).mkString("\t")
     }.saveAsTextFile(options.output)
 
     state
