package org.broadinstitute.k3.driver

import org.broadinstitute.k3.variant.VariantDataset

import scala.io.Source

import org.apache.spark.SparkContext
import org.apache.spark.SparkContext._
import org.apache.spark.SparkConf
import org.apache.spark.rdd._

import org.broadinstitute.k3.methods._

object Main {
  def usage(): Unit = {
    System.err.println("usage:")
    System.err.println("")
    System.err.println("  k3 <cluster> <input> <command> [options...]")
    System.err.println("")
    System.err.println("options:")
    System.err.println("  -h, --help: print usage")
    System.err.println("")
    System.err.println("commands:")
    System.err.println("  count")
    System.err.println("  repartition")
    System.err.println("  sample")
    System.err.println("  variant")
    System.err.println("  write <output>")
  }

  def fatal(msg: String): Unit = {
    System.err.println("k3: " + msg)
    System.exit(1)
  }

  def main(args: Array[String]) {
    if (args.exists(a => a == "-h" || a == "--help")) {
      usage()
      System.exit(0)
    }

    if (args.length < 3)
      fatal("too few arguments")

    val master = args(0)
    val input = args(1)
    val command = args(2)

    val conf = new SparkConf().setAppName("K3").setMaster(master)
    conf.set("spark.sql.parquet.compression.codec", "uncompressed")
    conf.set("spark.serializer", "org.apache.spark.serializer.KryoSerializer")

    // FIXME why isn't this getting picked up by from the configuration?
    conf.set("spark.executor.memory", "8g")
    conf.set("spark.driver.memory", "2g")

    val sc = new SparkContext(conf)

    val jar = getClass().getProtectionDomain().getCodeSource().getLocation().toURI().getPath();
    sc.addJar(jar)

    val sqlContext = new org.apache.spark.sql.SQLContext(sc)

    val vds: VariantDataset =
      if (input.endsWith(".vds"))
        VariantDataset.read(sqlContext, input)
      else {
        if (!input.endsWith(".vcf")
          && !input.endsWith(".vcf.gz")
          && !input.endsWith(".vcfd"))
          fatal("unknown input file type")

        LoadVCF(sc, input)
      }

    if (command == "write") {
      if (args.length < 4)
        fatal("write: too few arguments")

      val output = args(3)
      vds.write(sqlContext, output)
<<<<<<< HEAD
    } else if (command == "repartition") {
      if (args.length < 5)
        fatal("repartition: too few arguments")

      val nPartitions = args(3).toInt
      val output = args(4)

      vds
      .repartition(nPartitions)
      .write(sqlContext, output)
    } else if (command == "sample") {
      if (args.length != 3)
        fatal("sample: unexpected arguments")

      val nTransition = nTransitionPerSample(vds)
      val nTransversion = nTransversionPerSample(vds)
      val nSNPs = nSNPPerSample(vds)
      val nIndels = nIndelPerSample(vds)
      val nInsertion = nInsertionPerSample(vds)
      val nDeletion = nDeletionPerSample(vds)
      val nTiTv = nTiTvPerSample(vds)
      val tiTvRatio = rTiTvPerSample(vds)
      val nGenotypeVector = nGenotypeVectorPerSample(vds)
      val nHwe = pHwePerVariant(vds)
      val rHetHom = rHetHomPerSample(vds)
      val nHetOrHomVar = nNonRefPerVariant(vds)
      val sSingletons = sSingletonVariants(vds)

      for ((s, t) <- rHetHom)
        println(vds.sampleIds(s) + ": " + t.toString)

      for ((v, u) <- nHwe)
        println(v + ":" + u)
      println(sSingletons)
    } else if (command == "count") {
      println("nVariants = " + vds.nVariants)
    } else if (command == "variant") {
      if (args.length != 3)
        fatal("variant: unexpected arguments")
=======
    } else if (command == "qc") {
      if (args.length != 3)
        fatal("sample: unexpected arguments")

      val sampleMethods: Array[SampleMethod[Any]] =
        Array(nCalledPerSample, nNotCalledPerSample,
          nHomRefPerSample, nHetPerSample, nHomVarPerSample,
          nSNPPerSample, nIndelPerSample, nInsertionPerSample, nDeletionPerSample,
          nSingletonPerSample, nTransitionPerSample, nTransversionPerSample,
          rTiTvPerSample, rHeterozygosityPerSample, rHetHomPerSample, rDeletionInsertionPerSample)

      val variantMethods: Array[VariantMethod[Any]] =
        Array(nCalledPerVariant, nNotCalledPerVariant,
          nHomRefPerVariant, nHetPerVariant, nHomVarPerVariant,
          rHeterozygosityPerVariant, rHetHomPerVariant)

      SampleQC("sampleQC.tsv", vds, sampleMethods)

      VariantQC("variantQC.tsv", vds, variantMethods)
>>>>>>> 9501651f

    } else
      fatal("unknown command: " + command)
  }
}<|MERGE_RESOLUTION|>--- conflicted
+++ resolved
@@ -23,8 +23,7 @@
     System.err.println("commands:")
     System.err.println("  count")
     System.err.println("  repartition")
-    System.err.println("  sample")
-    System.err.println("  variant")
+    System.err.println("  qt")
     System.err.println("  write <output>")
   }
 
@@ -79,7 +78,6 @@
 
       val output = args(3)
       vds.write(sqlContext, output)
-<<<<<<< HEAD
     } else if (command == "repartition") {
       if (args.length < 5)
         fatal("repartition: too few arguments")
@@ -90,39 +88,14 @@
       vds
       .repartition(nPartitions)
       .write(sqlContext, output)
-    } else if (command == "sample") {
+    } else if (command == "count") {
       if (args.length != 3)
-        fatal("sample: unexpected arguments")
+        fatal("count: unexpected arguments")
 
-      val nTransition = nTransitionPerSample(vds)
-      val nTransversion = nTransversionPerSample(vds)
-      val nSNPs = nSNPPerSample(vds)
-      val nIndels = nIndelPerSample(vds)
-      val nInsertion = nInsertionPerSample(vds)
-      val nDeletion = nDeletionPerSample(vds)
-      val nTiTv = nTiTvPerSample(vds)
-      val tiTvRatio = rTiTvPerSample(vds)
-      val nGenotypeVector = nGenotypeVectorPerSample(vds)
-      val nHwe = pHwePerVariant(vds)
-      val rHetHom = rHetHomPerSample(vds)
-      val nHetOrHomVar = nNonRefPerVariant(vds)
-      val sSingletons = sSingletonVariants(vds)
-
-      for ((s, t) <- rHetHom)
-        println(vds.sampleIds(s) + ": " + t.toString)
-
-      for ((v, u) <- nHwe)
-        println(v + ":" + u)
-      println(sSingletons)
-    } else if (command == "count") {
       println("nVariants = " + vds.nVariants)
-    } else if (command == "variant") {
-      if (args.length != 3)
-        fatal("variant: unexpected arguments")
-=======
     } else if (command == "qc") {
       if (args.length != 3)
-        fatal("sample: unexpected arguments")
+        fatal("qc: unexpected arguments")
 
       val sampleMethods: Array[SampleMethod[Any]] =
         Array(nCalledPerSample, nNotCalledPerSample,
@@ -139,8 +112,6 @@
       SampleQC("sampleQC.tsv", vds, sampleMethods)
 
       VariantQC("variantQC.tsv", vds, variantMethods)
->>>>>>> 9501651f
-
     } else
       fatal("unknown command: " + command)
   }
